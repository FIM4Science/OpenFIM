--- conflicted
+++ resolved
@@ -121,17 +121,7 @@
 
     def __init__(self, config: FIMMJPConfig, **kwargs):
         super().__init__(config, **kwargs)
-<<<<<<< HEAD
-        self.n_states = config.n_states
-        self.use_adjacency_matrix = config.use_adjacency_matrix
-        self.ts_encoder = config.ts_encoder #FIXME: We dont need that here
-        self.total_offdiagonal_transitions = self.n_states**2 - self.n_states
-
-        self.__create_modules()
-
-=======
         self.total_offdiagonal_transitions = self.config.n_states**2 - self.config.n_states
->>>>>>> b03f8dd4
         self.gaussian_nll = nn.GaussianNLLLoss(full=True, reduction="none")
         self.init_cross_entropy = nn.CrossEntropyLoss(reduction="none")
 
