--- conflicted
+++ resolved
@@ -33,19 +33,6 @@
         """
         # Make sure that all the values have the right number of samples
         for v in data.values():
-<<<<<<< HEAD
-            assert v.shape[0] == self.num_samples_train + self.num_samples_val + self.num_samples_test
-            
-        for (k, v) in data.items():
-            if self.num_samples_train > 0:
-                self._save_data(self.train_data_path, k, v[:self.num_samples_train])
-            if self.num_samples_val > 0:
-                self._save_data(self.val_data_path, k, v[self.num_samples_train:self.num_samples_train+self.num_samples_val])
-            if self.num_samples_test > 0:
-                self._save_data(self.test_data_path, k, v[self.num_samples_train+self.num_samples_val:])
-                
-    
-=======
             assert v.shape[0] == self.num_samples_train + self.num_samples_test
 
         for k, v in data.items():
@@ -54,7 +41,7 @@
             if self.num_samples_test > 0:
                 self._save_data(self.test_data_path, k, v[self.num_samples_train :])
 
->>>>>>> b03f8dd4
+
     def _save_data(self, path: Path, name: str, data):
         """
         Save the data.
