--- conflicted
+++ resolved
@@ -1,11 +1,9 @@
-<<<<<<< HEAD
+
 import os
 import random
 import time
-=======
 from multiprocessing import Pool
 
->>>>>>> b03f8dd4
 import numpy as np
 import torch
 from tqdm import tqdm
@@ -24,7 +22,6 @@
         self.num_procs = kwargs["num_procs"]
         self.num_chunks = kwargs["num_chunks"]
         self.kernel_sampler = create_class_instance(kwargs["kernel_sampler"])
-<<<<<<< HEAD
     
     def _generate_sample(self, seed=0):
         baselines, kernel_grids, kernel_evaluations = self.kernel_sampler()
@@ -38,18 +35,6 @@
         num_samples = self.num_samples_train + self.num_samples_val + self.num_samples_test
         num_marks = self.kernel_sampler.num_marks
         kernel_grid_size = self.kernel_sampler.kernel_grid_size
-=======
-
-    def _generate_sample(self, _):
-        baselines, kernel_grids, kernel_evaluations = self.kernel_sampler()
-        event_time, event_type = run_hawkes_simulation(baselines, kernel_grids, kernel_evaluations, self.num_paths, self.n_events_per_path)
-        return baselines, kernel_grids, kernel_evaluations, event_time, event_type
-
-    def assemble(self, dtype=np.float32):
-        num_samples = self.num_samples_train + self.num_samples_test
-        _num_marks = self.kernel_sampler.num_marks
-        _kernel_grid_size = self.kernel_sampler.kernel_grid_size
->>>>>>> b03f8dd4
 
         baseline_data = []
         kernel_grid_data = []
@@ -71,19 +56,12 @@
         with Pool(self.num_procs) as pool:
             for result in tqdm(pool.imap(self._generate_chunk, chunks), total=len(chunks)):
                 baselines, kernel_grids, kernel_evaluations, event_time, event_type = result
-<<<<<<< HEAD
+
                 baseline_data.extend(baselines)
                 kernel_grid_data.extend(kernel_grids)
                 kernel_evaluation_data.extend(kernel_evaluations)
                 event_time_data.extend(event_time)
                 event_type_data.extend(event_type) 
-=======
-                baseline_data.append(baselines)
-                kernel_grid_data.append(kernel_grids)
-                kernel_evaluation_data.append(kernel_evaluations)
-                event_time_data.append(event_time)
-                event_type_data.append(event_type)
->>>>>>> b03f8dd4
 
         baseline_data = np.array(baseline_data, dtype=dtype)
         kernel_grid_data = np.array(kernel_grid_data, dtype=dtype)
@@ -107,7 +85,6 @@
         event_type_data = event_type_data[:,:,:,None]
         
         res = {
-<<<<<<< HEAD
             "base_intensities": baseline_data, #[B, M]
             "kernel_grids": kernel_grid_data, #[B, M, L_kernel]
             "kernel_evaluations": kernel_evaluation_data, #[B, M, L_kernel]
@@ -136,18 +113,6 @@
     
     
 class HawkesKernelSampler():
-=======
-            "baseline_data": baseline_data,
-            "kernel_grid_data": kernel_grid_data,
-            "kernel_evaluation_data": kernel_evaluation_data,
-            "event_time_data": event_time_data,
-            "event_type_data": event_type_data,
-        }
-        return res
-
-
-class HawkesKernelSampler:
->>>>>>> b03f8dd4
     def __init__(self, **kwargs) -> None:
         self.num_marks = kwargs["num_marks"]
         self.kernel_grid_size = kwargs["kernel_grid_size"]
